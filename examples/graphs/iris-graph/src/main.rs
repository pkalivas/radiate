--- conflicted
+++ resolved
@@ -17,21 +17,11 @@
     let edges = vec![Op::weight(), Op::identity()];
     let outputs = vec![Op::sigmoid()];
 
-<<<<<<< HEAD
     let store = vec![
         (NodeType::Edge, edges.clone()),
         (NodeType::Vertex, ops.clone()),
         (NodeType::Output, outputs.clone()),
     ];
-=======
-    let store = ops
-        .iter()
-        .chain((0..4).map(Op::var).collect::<Vec<Op<f32>>>().iter())
-        .chain(edges.iter())
-        .chain(outputs.iter())
-        .cloned()
-        .collect::<Vec<Op<f32>>>();
->>>>>>> b6509449
 
     let codex = GraphCodex::asyclic(4, 4, store);
 
