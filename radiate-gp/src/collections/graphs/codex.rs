<<<<<<< HEAD
use super::{
    builder::{AsyclicGraphBuilder, CyclicGraphBuilder},
    Graph, GraphChromosome, GraphNode, NodeStore,
};
use crate::{Builder, Factory};
use radiate::{Chromosome, Codex, Gene, Genotype};
=======
use super::{Graph, GraphChromosome, GraphNode};
use crate::{Factory, NodeStore};
use radiate::{Chromosome, Codex, Genotype};
use std::fmt::Debug;
>>>>>>> b6509449

pub struct GraphCodex<T> {
    store: NodeStore<T>,
    template: GraphChromosome<T>,
}

impl<T> GraphCodex<T> {
    pub fn asyclic(input_size: usize, output_size: usize, store: impl Into<NodeStore<T>>) -> Self
    where
        T: Clone + Default,
    {
        let new_store = store.into();

        GraphCodex {
            store: new_store.clone(),
            template: Graph::directed(input_size, output_size, &new_store)
                .into_iter()
                .collect(),
        }
    }

    pub fn cyclic(input_size: usize, output_size: usize, store: impl Into<NodeStore<T>>) -> Self
    where
        T: Clone + Default,
    {
        let new_store = store.into();

        GraphCodex {
            store: new_store.clone(),
            template: Graph::recurrent(input_size, output_size, &new_store)
                .into_iter()
                .collect(),
        }
    }
}

impl<T> Codex<GraphChromosome<T>, Graph<T>> for GraphCodex<T>
where
    T: Clone + PartialEq + Default,
{
    fn encode(&self) -> Genotype<GraphChromosome<T>> {
        let chromosome = self.template.new_instance(Some(self.store.clone()));
        return Genotype::new(vec![chromosome]);
    }

    fn decode(&self, genotype: &Genotype<GraphChromosome<T>>) -> Graph<T> {
        Graph::new(
            genotype
                .iter()
                .next()
                .unwrap()
                .iter()
                .cloned()
                .collect::<Vec<GraphNode<T>>>(),
        )
    }
}<|MERGE_RESOLUTION|>--- conflicted
+++ resolved
@@ -1,16 +1,7 @@
-<<<<<<< HEAD
-use super::{
-    builder::{AsyclicGraphBuilder, CyclicGraphBuilder},
-    Graph, GraphChromosome, GraphNode, NodeStore,
-};
-use crate::{Builder, Factory};
-use radiate::{Chromosome, Codex, Gene, Genotype};
-=======
 use super::{Graph, GraphChromosome, GraphNode};
 use crate::{Factory, NodeStore};
 use radiate::{Chromosome, Codex, Genotype};
 use std::fmt::Debug;
->>>>>>> b6509449
 
 pub struct GraphCodex<T> {
     store: NodeStore<T>,
