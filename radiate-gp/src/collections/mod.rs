--- conflicted
+++ resolved
@@ -6,12 +6,9 @@
     Direction, Graph, GraphAggregate, GraphChromosome, GraphCodex, GraphCrossover, GraphEvaluator,
     GraphMutator, GraphNode, GraphTopologicalIterator, NodeMutate,
 };
-<<<<<<< HEAD
-=======
 pub use node::NodeType;
 pub use store::{NodeStore, NodeValue};
 
->>>>>>> b6509449
 pub use trees::{
     Tree, TreeChromosome, TreeCodex, TreeCrossover, TreeIterator, TreeMutator, TreeNode,
 };
